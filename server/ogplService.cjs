--- conflicted
+++ resolved
@@ -27,11 +27,8 @@
 }
 
 function completeUnloading(ogplId) {
-<<<<<<< HEAD
+
   const ogpl = ogpls.find(o => o.id == ogplId);
-=======
-  const ogpl = ogpls.find(o => o.id === ogplId);
->>>>>>> de75ace0
   if (!ogpl) throw new Error(`OGPL ${ogplId} not found`);
 
   const previous = new Map();
@@ -56,11 +53,8 @@
 }
 
 function initiateDelivery(lrId) {
-<<<<<<< HEAD
+
   const booking = bookings.find(b => b.id == lrId);
-=======
-  const booking = bookings.find(b => b.id === lrId);
->>>>>>> de75ace0
   if (!booking) throw new Error(`Booking ${lrId} not found`);
   booking.status = 'delivered';
   return booking;
