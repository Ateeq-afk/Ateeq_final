import React, { useState } from 'react'
import { Input } from '@/components/ui/input'
import { Button } from '@/components/ui/button'
import { Label } from '@/components/ui/label'
import { Select, SelectContent, SelectItem, SelectTrigger, SelectValue } from '@/components/ui/select'
import { useNavigate } from 'react-router-dom'
import { supabase } from '@/lib/supabaseClient'
import { useBranches } from '@/hooks/useBranches'
import { Card } from '@/components/ui/card'

export default function SignUpPage() {
  const [fullName, setFullName] = useState('')
  const [username, setUsername] = useState('')
  const [password, setPassword] = useState('')
  const [branch, setBranch] = useState('')
  const [role, setRole] = useState('branch_user')
  const navigate = useNavigate()
  const { branches } = useBranches()

  const handleSubmit = async (e: React.FormEvent) => {
    e.preventDefault()
    const { error } = await supabase.auth.signUp({
      email: username,
      password,
<<<<<<< HEAD
      branchId: branch,
      role
=======
      options: {
        data: { full_name: fullName, branch_id: branch }
      }
>>>>>>> 237f828b
    })
    if (!error) {
      navigate('/signin')
    } else {
      console.error('Sign up failed', error)
    }
  }

  return (
    <div className="flex h-screen items-center justify-center bg-background">
      <form onSubmit={handleSubmit}>
        <Card className="w-96 space-y-4 p-8">
          <h2 className="text-center text-xl font-bold">Sign Up</h2>
          <div className="space-y-2">
            <Label htmlFor="name">Full Name</Label>
            <Input id="name" value={fullName} onChange={e => setFullName(e.target.value)} />
          </div>
          <div className="space-y-2">
            <Label htmlFor="username">Username</Label>
            <Input id="username" value={username} onChange={e => setUsername(e.target.value)} />
          </div>
          <div className="space-y-2">
            <Label htmlFor="password">Password</Label>
            <Input id="password" type="password" value={password} onChange={e => setPassword(e.target.value)} />
          </div>
          <div className="space-y-2">
            <Label htmlFor="branch">Branch</Label>
            <Select onValueChange={setBranch} value={branch}>
              <SelectTrigger id="branch">
                <SelectValue placeholder="Select branch" />
              </SelectTrigger>
              <SelectContent>
                {branches.map(b => (
                  <SelectItem key={b.id} value={b.code || b.id}>{b.name}</SelectItem>
                ))}
              </SelectContent>
            </Select>
          </div>
          <div className="space-y-2">
            <Label htmlFor="role">Role</Label>
            <Select onValueChange={setRole} value={role}>
              <SelectTrigger id="role">
                <SelectValue placeholder="Select role" />
              </SelectTrigger>
              <SelectContent>
                <SelectItem value="branch_user">Branch User</SelectItem>
                <SelectItem value="accountant">Accountant</SelectItem>
              </SelectContent>
            </Select>
          </div>
          <Button type="submit" className="w-full">Create Account</Button>
        </Card>
      </form>
    </div>
  )
}<|MERGE_RESOLUTION|>--- conflicted
+++ resolved
@@ -22,14 +22,10 @@
     const { error } = await supabase.auth.signUp({
       email: username,
       password,
-<<<<<<< HEAD
-      branchId: branch,
-      role
-=======
+
       options: {
         data: { full_name: fullName, branch_id: branch }
       }
->>>>>>> 237f828b
     })
     if (!error) {
       navigate('/signin')
