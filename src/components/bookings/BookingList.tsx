import React, { useState } from 'react';
import {
  Search,
  MoreVertical,
  Download,
  Printer,
  Eye,
  X,
  Plus,
  RefreshCw,
  Package,
} from 'lucide-react';
import { useNavigate } from 'react-router-dom';
import { Button } from '../ui/button';
import { Input } from '../ui/input';
import {
  DropdownMenu,
  DropdownMenuTrigger,
  DropdownMenuContent,
  DropdownMenuItem,
  DropdownMenuSeparator,
} from '../ui/dropdown-menu';
import { Select, SelectTrigger, SelectContent, SelectItem, SelectValue } from '../ui/select';
import StatusBadge from '../ui/StatusBadge';

import { useBookings } from '@/hooks/useBookings';
import { useBranches } from '../../hooks/useBranches';
import { useFilteredSortedBookings } from '../../hooks/useFilteredSortedBookings';
import { printBookings, downloadBookingLR } from '../../utils/printUtils';
import type { Booking, Filters, SortField, SortDirection } from '../../types';

const DEFAULT_FILTERS: Filters = {
  search: '',
  dateRange: 'all',
  status: 'all',
  paymentType: 'all',
  branch: 'all',
};

export default function BookingList() {
  const navigate = useNavigate();

  // UI State
  const [filters, setFilters] = useState(DEFAULT_FILTERS);
  const [sortField, setSortField] = useState<SortField>('created_at');
  const [sortDirection, setSortDirection] = useState<SortDirection>('desc');
  const [showModifyId, setShowModifyId] = useState<string | null>(null);
  const [showCancelId, setShowCancelId] = useState<string | null>(null);
  const [showPODId, setShowPODId] = useState<string | null>(null);
  const [selectedIds, setSelectedIds] = useState<string[]>([]);
  const [showAll, setShowAll] = useState(false);

  // Data Fetching via custom hook
  const { bookings, loading: isLoading, error, refresh } = useBookings();

  const { branches } = useBranches();

  // Filter & Sort
  const filtered = useFilteredSortedBookings(bookings, filters, sortField, sortDirection);

  // Handlers
  const handleFilterChange = (key: keyof Filters, value: string) => {
    setFilters(prev => ({ ...prev, [key]: value }));
  };

  const toggleSelect = (id: string) => {
    setSelectedIds(prev => (prev.includes(id) ? prev.filter(x => x !== id) : [...prev, id]));
  };

  const toggleSelectAll = () => {
    setSelectedIds(prev => (prev.length === filtered.length ? [] : filtered.map(b => b.id)));
  };

  const handleSort = (field: SortField) => {
    if (sortField === field) {
      setSortDirection(prev => (prev === 'asc' ? 'desc' : 'asc'));
    } else {
      setSortField(field);
      setSortDirection('desc');
    }
  };

  const handleRefresh = () => refresh();
  const handlePrint = () => printBookings(selectedIds.length ? filtered.filter(b => selectedIds.includes(b.id)) : filtered);
  const handleDownload = (booking: Booking) => downloadBookingLR(booking);

  if (isLoading) return <div>Loading…</div>;
  if (error) return <div>Error loading bookings.</div>;

  return (
    <div className="space-y-6">
      {/* Header & Actions */}
<<<<<<< HEAD
      <div className="bg-gradient-to-r from-brand-50 to-brand-100 p-6 rounded-2xl shadow-sm flex flex-col sm:flex-row justify-between items-center gap-4">
        <div>
          <h2 className="text-2xl font-bold text-brand-800">Bookings</h2>
          <p className="text-brand-600">{filtered.length} found</p>
        </div>
        <div className="flex flex-wrap gap-2">
          <Button variant="outline" className="border-brand-300 text-brand-700 hover:bg-brand-50" onClick={() => setShowAll(!showAll)}>
            {showAll ? 'Paginated' : 'Show All'}
          </Button>
          <Button variant="outline" className="border-brand-300 text-brand-700 hover:bg-brand-50" onClick={handlePrint}>
            <Printer className="mr-1 h-4 w-4" />
            <span>Print</span>
          </Button>
          <Button variant="outline" className="border-brand-300 text-brand-700 hover:bg-brand-50" onClick={handleRefresh}>
=======
      <div className="bg-gradient-to-r from-brand-600 to-brand-800 text-white p-6 rounded-2xl shadow-sm flex flex-col sm:flex-row justify-between items-center gap-4">
        <div>
          <h2 className="text-2xl font-bold">Bookings</h2>
          <p className="text-white/80">{filtered.length} found</p>
        </div>
        <div className="flex flex-wrap gap-2">
          <Button variant="outline" className="border-white/30 text-white hover:bg-white/10" onClick={() => setShowAll(!showAll)}>
            {showAll ? 'Paginated' : 'Show All'}
          </Button>
          <Button variant="outline" className="border-white/30 text-white hover:bg-white/10" onClick={handlePrint}>
            <Printer className="mr-1 h-4 w-4" />
            <span>Print</span>
          </Button>
          <Button variant="outline" className="border-white/30 text-white hover:bg-white/10" onClick={handleRefresh}>
>>>>>>> b8cffeea
            <RefreshCw className="mr-1 h-4 w-4" />
            <span>Refresh</span>
          </Button>
          <Button className="bg-white text-brand-700 hover:bg-brand-50" onClick={() => navigate('/dashboard/new-booking')}>
            <Plus className="mr-1 h-4 w-4" />
            <span>New Booking</span>
          </Button>
        </div>
      </div>

      {/* Filters */}
      <div className="bg-white p-4 rounded-2xl shadow-sm border border-gray-200 grid grid-cols-1 md:grid-cols-5 gap-4">
        <div className="relative">
          <Search className="absolute left-3 top-1/2 -translate-y-1/2 text-gray-400" />
          <Input
            placeholder="Search..."
            value={filters.search}
            onChange={e => handleFilterChange('search', e.target.value)}
            className="pl-10"
          />
        </div>
        <Select value={filters.dateRange} onValueChange={v => handleFilterChange('dateRange', v)}>
          <SelectTrigger><SelectValue placeholder="Date" /></SelectTrigger>
          <SelectContent>
            <SelectItem value="all">All</SelectItem>
            <SelectItem value="today">Today</SelectItem>
            <SelectItem value="last_week">Last Week</SelectItem>
            <SelectItem value="last_month">Last Month</SelectItem>
          </SelectContent>
        </Select>
        <Select value={filters.status} onValueChange={v => handleFilterChange('status', v)}>
          <SelectTrigger><SelectValue placeholder="Status" /></SelectTrigger>
          <SelectContent>
            <SelectItem value="all">All</SelectItem>
            <SelectItem value="booked">Booked</SelectItem>
            <SelectItem value="in_transit">In Transit</SelectItem>
            <SelectItem value="delivered">Delivered</SelectItem>
            <SelectItem value="cancelled">Cancelled</SelectItem>
          </SelectContent>
        </Select>
        <Select value={filters.paymentType} onValueChange={v => handleFilterChange('paymentType', v)}>
          <SelectTrigger><SelectValue placeholder="Payment" /></SelectTrigger>
          <SelectContent>
            <SelectItem value="all">All</SelectItem>
            <SelectItem value="Paid">Paid</SelectItem>
            <SelectItem value="To Pay">To Pay</SelectItem>
          </SelectContent>
        </Select>
        <Select value={filters.branch} onValueChange={v => handleFilterChange('branch', v)}>
          <SelectTrigger><SelectValue placeholder="Branch" /></SelectTrigger>
          <SelectContent>
            <SelectItem value="all">All</SelectItem>
            {branches.map(b => <SelectItem key={b.id} value={b.id}>{b.name}</SelectItem>)}
          </SelectContent>
        </Select>
      </div>

      {/* Table */}
      <div className="bg-white rounded-2xl shadow-sm border border-gray-200 overflow-hidden">
        <table className="w-full text-sm">
          <thead className="bg-gradient-to-r from-brand-50 to-blue-50 text-brand-800">
            <tr>
              <th className="px-4 py-3 text-left"><input type="checkbox" checked={selectedIds.length === filtered.length} onChange={toggleSelectAll} /></th>
              <th className="px-4 py-3 text-left cursor-pointer" onClick={() => handleSort('lr_number')}>LR Number</th>
              <th className="px-4 py-3 text-left cursor-pointer" onClick={() => handleSort('created_at')}>Date</th>
              <th className="px-4 py-3 text-left">From</th>
              <th className="px-4 py-3 text-left">To</th>
              <th className="px-4 py-3 text-left">Sender</th>
              <th className="px-4 py-3 text-left">Receiver</th>
              <th className="px-4 py-3 text-left">Status</th>
              <th className="px-4 py-3 text-left cursor-pointer" onClick={() => handleSort('total_amount')}>Amount</th>
              <th className="px-4 py-3 text-right">Actions</th>
            </tr>
          </thead>
          <tbody className="divide-y divide-gray-100">
            {(showAll ? filtered : filtered.slice(0, 100)).map(booking => (
              <tr key={booking.id} className="hover:bg-gray-50">
                <td className="px-4 py-3"><input type="checkbox" checked={selectedIds.includes(booking.id)} onChange={() => toggleSelect(booking.id)} /></td>
                <td className="px-4 py-3 text-blue-600 font-medium cursor-pointer" onClick={() => navigate(`/dashboard/bookings/${booking.id}`)}>{booking.lr_number}</td>
                <td className="px-4 py-3">
                  <div>{new Date(booking.created_at).toLocaleDateString()}</div>
                  <div className="text-gray-500 text-xs">{new Date(booking.created_at).toLocaleTimeString()}</div>
                </td>
                <td className="px-4 py-3">{booking.from_branch_details?.name}</td>
                <td className="px-4 py-3">{booking.to_branch_details?.name}</td>
                <td className="px-4 py-3">{booking.sender?.name}</td>
                <td className="px-4 py-3">{booking.receiver?.name}</td>
                <td className="px-4 py-3"><StatusBadge status={booking.status} /></td>
                <td className="px-4 py-3">₹{booking.total_amount}</td>
                <td className="px-4 py-3">
                  <div className="flex gap-1 justify-end">
                    <Button variant="ghost" size="icon" onClick={() => navigate(`/dashboard/bookings/${booking.id}`)}><Eye className="h-4 w-4" /></Button>
                    <DropdownMenu>
                      <DropdownMenuTrigger asChild><Button variant="ghost" size="icon"><MoreVertical className="h-4 w-4" /></Button></DropdownMenuTrigger>
                      <DropdownMenuContent align="end">
                        <DropdownMenuSeparator />
                        <DropdownMenuItem onClick={() => handleDownload(booking)}><Download className="mr-2 h-4 w-4" />Download LR</DropdownMenuItem>
                        {(['booked','in_transit'] as Booking['status'][]).includes(booking.status) && <>
                          <DropdownMenuSeparator />
                          <DropdownMenuItem className="text-red-600" onClick={() => setShowCancelId(booking.id)}><X className="mr-2 h-4 w-4" />Cancel Booking</DropdownMenuItem>
                        </>}
                      </DropdownMenuContent>
                    </DropdownMenu>
                  </div>
                </td>
              </tr>
            ))}
            {filtered.length === 0 && (
              <tr>
                <td colSpan={10} className="text-center py-8 text-gray-500">
                  <Package className="mx-auto mb-2" />
                  No bookings found
                </td>
              </tr>
            )}
          </tbody>
        </table>
      </div>

      {/* Modals */}
      {showModifyId && <BookingModification bookingId={showModifyId} onClose={() => setShowModifyId(null)} onSubmit={() => refresh()} />}
      {showCancelId && <BookingCancellation bookingId={showCancelId} onClose={() => setShowCancelId(null)} onSubmit={() => refresh()} />}
      {showPODId && <ProofOfDelivery bookingId={showPODId} onClose={() => setShowPODId(null)} onSubmit={() => refresh()} />}
    </div>
  );
}<|MERGE_RESOLUTION|>--- conflicted
+++ resolved
@@ -90,7 +90,7 @@
   return (
     <div className="space-y-6">
       {/* Header & Actions */}
-<<<<<<< HEAD
+
       <div className="bg-gradient-to-r from-brand-50 to-brand-100 p-6 rounded-2xl shadow-sm flex flex-col sm:flex-row justify-between items-center gap-4">
         <div>
           <h2 className="text-2xl font-bold text-brand-800">Bookings</h2>
@@ -105,7 +105,6 @@
             <span>Print</span>
           </Button>
           <Button variant="outline" className="border-brand-300 text-brand-700 hover:bg-brand-50" onClick={handleRefresh}>
-=======
       <div className="bg-gradient-to-r from-brand-600 to-brand-800 text-white p-6 rounded-2xl shadow-sm flex flex-col sm:flex-row justify-between items-center gap-4">
         <div>
           <h2 className="text-2xl font-bold">Bookings</h2>
@@ -120,7 +119,6 @@
             <span>Print</span>
           </Button>
           <Button variant="outline" className="border-white/30 text-white hover:bg-white/10" onClick={handleRefresh}>
->>>>>>> b8cffeea
             <RefreshCw className="mr-1 h-4 w-4" />
             <span>Refresh</span>
           </Button>
