--- conflicted
+++ resolved
@@ -24,32 +24,20 @@
 createRoot(document.getElementById('root')!).render(
   <StrictMode>
     <ErrorBoundary showDetails={true}>
-      <QueryClientProvider client={queryClient}>
-<<<<<<< HEAD
-        <NotificationProvider>
-          <AuthProvider>
-            <ThemeProvider>
-              <BranchSelectionProvider>
-                <TooltipProvider>
-                  <App />
-                  <Toaster position="top-right" richColors />
-                </TooltipProvider>
-              </BranchSelectionProvider>
-            </ThemeProvider>
-          </AuthProvider>
-        </NotificationProvider>
-=======
-        <AuthProvider>
-          <ThemeProvider>
-            <NotificationProvider>
-              <BranchSelectionProvider>
-                <App />
-              </BranchSelectionProvider>
-            </NotificationProvider>
-          </ThemeProvider>
-        </AuthProvider>
->>>>>>> d50e1fa8
-      </QueryClientProvider>
+<QueryClientProvider client={queryClient}>
+  <NotificationProvider>
+    <AuthProvider>
+      <ThemeProvider>
+        <BranchSelectionProvider>
+          <TooltipProvider>
+            <App />
+            <Toaster position="top-right" richColors />
+          </TooltipProvider>
+        </BranchSelectionProvider>
+      </ThemeProvider>
+    </AuthProvider>
+  </NotificationProvider>
+</QueryClientProvider>
     </ErrorBoundary>
   </StrictMode>
 );